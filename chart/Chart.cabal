--- conflicted
+++ resolved
@@ -32,15 +32,6 @@
      tests/ExampleStocks.hs
 
 library
-<<<<<<< HEAD
-  if flag(splitbase)
-    Build-depends: base >= 3 && < 5, old-locale, time, mtl, array
-  else
-    Build-depends: base < 3
-  Build-depends: time, mtl, array, data-accessor == 0.2.*, operational >= 0.2.2,
-                 data-accessor-template >= 0.2.1.1 && < 0.3, colour >= 2.2.1,
-                 data-default >= 0.5
-=======
   Build-depends: base >= 3 && < 5
                , old-locale
                , time, mtl, array
@@ -48,7 +39,6 @@
                , data-accessor-template >= 0.2.1.1 && < 0.3
                , colour >= 2.2.1
                , data-default >= 0.5
->>>>>>> accd1b92
 
   Exposed-modules:
         Graphics.Rendering.Chart,
