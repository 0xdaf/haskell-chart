{-# LANGUAGE GeneralizedNewtypeDeriving #-}
{-# LANGUAGE TypeFamilies #-}
{-# LANGUAGE FlexibleContexts #-}
{-# OPTIONS_GHC -XTemplateHaskell #-}

module Graphics.Rendering.Chart.Types
  ( CRender
  , CEnv(..)
  , ChartBackend(..)
  , runCRender
  , c
  
  , LineCap(..)
  , LineJoin(..)
  , LineStyle(..)
  
  , FontWeight(..)
  , FontSlant(..)
  , FontExtents(..)
  , FontStyle(..)
  
  , PointShape(..)
  , PointStyle(..)
  
  , FillStyle(..)

  , HTextAnchor(..)
  , VTextAnchor(..)
  
  , line_width
  , line_color
  , line_dashes
  , line_cap
  , line_join

  , font_name
  , font_size
  , font_slant
  , font_weight
  , font_color
  ) where

import Data.Colour
import Data.Accessor
import Data.Accessor.Template

import Control.Monad.Reader

import qualified Graphics.Rendering.Cairo as C

import Graphics.Rendering.Chart.Geometry

-- -----------------------------------------------------------------------
-- Render Monad
-- -----------------------------------------------------------------------

-- | The environment present in the CRender Monad.
data CEnv = CEnv {
    -- | An adjustment applied immediately prior to points
    --   being displayed in device coordinates.
    --
    --   When device coordinates correspond to pixels, a cleaner
    --   image is created if this transform rounds to the nearest
    --   pixel. With higher-resolution output, this transform can
    --   just be the identity function.
    cenv_point_alignfn :: Point -> Point,

    -- | A adjustment applied immediately prior to coordinates
    --   being transformed.
    cenv_coord_alignfn :: Point -> Point
}

-- | The reader monad containing context information to control
--   the rendering process.
newtype CRender a = DR (ReaderT CEnv C.Render a)
  deriving (Functor, Monad, MonadReader CEnv)

runCRender :: CRender a -> CEnv -> C.Render a
runCRender (DR m) e = runReaderT m e

c :: C.Render a -> CRender a
c = DR . lift

class (Monad m, MonadReader CEnv m) => ChartBackend m where
  type ChartOutput a :: *
  bNewPath :: m ()
  bClosePath :: m ()
  bMoveTo :: Point -> m ()
  bLineTo :: Point -> m ()
  bRelLineTo :: Point -> m ()
  
  bArc :: Point  -- ^ The center position
       -> Double -- ^ The radius
       -> Double -- ^ Start angle, in radians
       -> Double -- ^ End angle, in radians
       -> m ()
  bArcNegative :: Point  -- ^ The center position
               -> Double -- ^ The radius
               -> Double -- ^ Start angle, in radians
               -> Double -- ^ End angle, in radians
               -> m ()
  
  bTranslate :: Point -> m ()
  bRotate :: Double -> m ()
  
  bStroke :: m ()
  bFill :: m ()
  bFillPreserve :: m ()
  bPaint :: m ()
  
  bLocal :: m a -> m a
  
  bSetSourceColor :: AlphaColour Double -> m ()
  
  bSetFontStyle :: FontStyle -> m ()
  bSetFillStyle :: FillStyle -> m ()
  bSetLineStyle :: LineStyle -> m ()
  bSetClipRegion :: Rect -> m ()
  
  bTextSize :: String -> m RectSize
  bFontExtents :: m FontExtents
  bShowText :: String -> m ()
  
  -- | Draw a single point at the given location.
  bDrawPoint :: PointStyle -- ^ Style to use when rendering the point.
             -> Point      -- ^ Position of the point to render.
             -> m ()

  -- | Recturn the bounding rectangle for a text string positioned
  --   where it would be drawn by drawText
  bTextRect :: HTextAnchor -- ^ Horizontal text anchor.
            -> VTextAnchor -- ^ Vertical text anchor.
            -> Point       -- ^ Anchor point.
            -> String      -- ^ Text to render.
            -> m Rect
  
<<<<<<< HEAD
  -- | Function to draw a textual label anchored by one of its corners
  --   or edges.
  bDrawText :: HTextAnchor -- ^ Horizontal text anchor.
            -> VTextAnchor -- ^ Vertical text anchor.
            -> Point       -- ^ Anchor point.
            -> String      -- ^ Text to render.
            -> m ()
  
=======
>>>>>>> 75a7ae41
  -- | Draw a multiline text anchored by one of its corners
  --   or edges, with rotation.
  bDrawTextsR :: HTextAnchor -- ^ Horizontal text anchor.
              -> VTextAnchor -- ^ Vertical text anchor.
              -> Double      -- ^ Rotation angle in degrees.
              -> Point       -- ^ Anchor point to rotate around.
              -> String      -- ^ Text to render.
              -> m ()
  
<<<<<<< HEAD
  -- | Draw a textual label anchored by one of its corners
  --   or edges, with rotation.
  bDrawTextR :: HTextAnchor -- ^ Horizontal text anchor.
             -> VTextAnchor -- ^ Vertical text anchor.
             -> Double      -- ^ Rotation angle in degrees.
             -> Point       -- ^ Anchor point to rotate around.
             -> String      -- ^ Text to render.
             -> m ()
  
  runBackend :: m a -> ChartOutput a
=======
  runBackend :: CRender (ChartRenderM b) a -> (ChartOutput b, a)
-}
>>>>>>> 75a7ae41

data FontExtents = FontExtents
  { fontExtentsAscent  :: Double
  , fontExtentsDescent :: Double
  , fontExtentsHeight  :: Double
  , fontExtentsMaxXAdvance :: Double
  , fontExtentsMaxYAdvance :: Double
  }
  
-- -----------------------------------------------------------------------
-- Line Types
-- -----------------------------------------------------------------------

-- | The different supported line ends.
data LineCap = LineCapButt   -- ^ Just cut the line straight.
             | LineCapRound  -- ^ Make a rounded line end.
             | LineCapSquare -- ^ Make a square that ends the line.

-- | The different supported ways to join line ends.
data LineJoin = LineJoinMiter -- ^ Extends the outline until they meet each other.
              | LineJoinRound -- ^ Draw a circle fragment to connet line end.
              | LineJoinBevel -- ^ Like miter, but cuts it off if a certain 
                              --   threshold is exceeded.

-- | Data type for the style of a line.
data LineStyle = LineStyle {
   line_width_  :: Double,
   line_color_  :: AlphaColour Double,
   line_dashes_ :: [Double],
   line_cap_    :: LineCap,
   line_join_   :: LineJoin
}

-- -----------------------------------------------------------------------
-- Point Types
-- -----------------------------------------------------------------------

data PointShape = PointShapeCircle
                | PointShapePolygon Int Bool -- ^ Number of vertices and is right-side-up?
                | PointShapePlus
                | PointShapeCross
                | PointShapeStar

-- | Abstract data type for the style of a plotted point.
--
--   The contained Cairo action draws a point in the desired
--   style, at the supplied device coordinates.
data PointStyle = PointStyle 
  { point_color_ :: AlphaColour Double
  , point_border_color_ :: AlphaColour Double
  , point_border_width_ :: Double
  , point_radius_ :: Double
  , point_shape_ :: PointShape
  }

-- -----------------------------------------------------------------------
-- Font & Text Types
-- -----------------------------------------------------------------------

-- | The possible slants of a font.
data FontSlant = FontSlantNormal  -- ^ Normal font style without slant.
               | FontSlantItalic  -- ^ With a slight slant.
               | FontSlantOblique -- ^ With a greater slant.

-- | The possible weights of a font.
data FontWeight = FontWeightNormal -- ^ Normal font style without weight.
                | FontWeightBold   -- ^ Bold font.

-- | Data type for a font.
data FontStyle = FontStyle {
      font_name_   :: String,
      font_size_   :: Double,
      font_slant_  :: FontSlant,
      font_weight_ :: FontWeight,
      font_color_  :: AlphaColour Double
}

data HTextAnchor = HTA_Left | HTA_Centre | HTA_Right
data VTextAnchor = VTA_Top | VTA_Centre | VTA_Bottom | VTA_BaseLine

-- -----------------------------------------------------------------------
-- Fill Types
-- -----------------------------------------------------------------------

-- | Abstract data type for a fill style.
--
--   The contained Cairo action sets the required fill
--   style in the Cairo rendering state.
newtype FillStyle = FillStyleSolid { fill_colour_ :: AlphaColour Double }

-- -----------------------------------------------------------------------
-- Template haskell to derive an instance of Data.Accessor.Accessor
-- for each field.
$( deriveAccessors '' LineStyle )
$( deriveAccessors '' FontStyle )
<|MERGE_RESOLUTION|>--- conflicted
+++ resolved
@@ -134,17 +134,6 @@
             -> String      -- ^ Text to render.
             -> m Rect
   
-<<<<<<< HEAD
-  -- | Function to draw a textual label anchored by one of its corners
-  --   or edges.
-  bDrawText :: HTextAnchor -- ^ Horizontal text anchor.
-            -> VTextAnchor -- ^ Vertical text anchor.
-            -> Point       -- ^ Anchor point.
-            -> String      -- ^ Text to render.
-            -> m ()
-  
-=======
->>>>>>> 75a7ae41
   -- | Draw a multiline text anchored by one of its corners
   --   or edges, with rotation.
   bDrawTextsR :: HTextAnchor -- ^ Horizontal text anchor.
@@ -154,21 +143,7 @@
               -> String      -- ^ Text to render.
               -> m ()
   
-<<<<<<< HEAD
-  -- | Draw a textual label anchored by one of its corners
-  --   or edges, with rotation.
-  bDrawTextR :: HTextAnchor -- ^ Horizontal text anchor.
-             -> VTextAnchor -- ^ Vertical text anchor.
-             -> Double      -- ^ Rotation angle in degrees.
-             -> Point       -- ^ Anchor point to rotate around.
-             -> String      -- ^ Text to render.
-             -> m ()
-  
   runBackend :: m a -> ChartOutput a
-=======
-  runBackend :: CRender (ChartRenderM b) a -> (ChartOutput b, a)
--}
->>>>>>> 75a7ae41
 
 data FontExtents = FontExtents
   { fontExtentsAscent  :: Double
